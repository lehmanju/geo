--- conflicted
+++ resolved
@@ -327,7 +327,6 @@
     pub use crate::map_coords::MapCoords;
     pub use crate::orient::Orient;
     #[cfg(feature = "use-proj")]
-<<<<<<< HEAD
     pub use crate::proj::Proj;
     pub use crate::rotate::{Rotate, RotatePoint};
     pub use crate::simplify::Simplify;
@@ -335,15 +334,6 @@
     pub use crate::translate::Translate;
     pub use crate::vincenty_distance::VincentyDistance;
     pub use crate::vincenty_length::VincentyLength;
-}
-=======
-    pub use crate::algorithm::proj::Proj;
-    pub use crate::algorithm::rotate::{Rotate, RotatePoint};
-    pub use crate::algorithm::simplify::Simplify;
-    pub use crate::algorithm::simplifyvw::SimplifyVW;
-    pub use crate::algorithm::translate::Translate;
-    pub use crate::algorithm::vincenty_distance::VincentyDistance;
-    pub use crate::algorithm::vincenty_length::VincentyLength;
 }
 
 /// A common floating point trait used for geo algorithms.
@@ -376,5 +366,4 @@
 /// }
 /// ```
 pub trait GeoFloat: num_traits::Float + CoordinateType + algorithm::kernels::HasKernel {}
-impl<T> GeoFloat for T where T: num_traits::Float + CoordinateType + algorithm::kernels::HasKernel {}
->>>>>>> c6d445cb
+impl<T> GeoFloat for T where T: num_traits::Float + CoordinateType + algorithm::kernels::HasKernel {}